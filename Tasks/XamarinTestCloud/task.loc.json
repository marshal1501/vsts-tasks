// *******************************************************
// GENERATED FILE - DO NOT EDIT DIRECTLY
// *******************************************************
{
  "id": "049918CB-1488-48EB-85E8-C318ECCAAA74",
  "name": "XamarinTestCloud",
  "friendlyName": "ms-resource:loc.friendlyName",
  "description": "ms-resource:loc.description",
  "helpMarkDown": "ms-resource:loc.helpMarkDown",
  "category": "Test",
  "visibility": [
    "Build"
  ],
  "author": "Microsoft Corporation",
  "version": {
    "Major": 1,
    "Minor": 0,
    "Patch": 4
  },
  "demands": [],
  "minimumAgentVersion": "1.83.0",
  "groups": [
    {
      "name": "advanced",
      "displayName": "ms-resource:loc.group.displayName.advanced",
      "isExpanded": true
    }
  ],
  "inputs": [
    {
      "name": "app",
      "type": "filePath",
      "label": "ms-resource:loc.input.label.app",
      "defaultValue": "",
      "required": true,
      "helpMarkDown": "ms-resource:loc.input.help.app"
    },
    {
      "name": "dsym",
      "type": "string",
      "label": "ms-resource:loc.input.label.dsym",
      "required": false,
      "defaultValue": "",
      "helpMarkDown": "ms-resource:loc.input.help.dsym"
    },
    {
      "name": "teamApiKey",
      "type": "string",
      "label": "ms-resource:loc.input.label.teamApiKey",
      "defaultValue": "",
      "required": true,
      "helpMarkDown": "ms-resource:loc.input.help.teamApiKey"
    },
    {
      "name": "user",
      "type": "string",
      "label": "ms-resource:loc.input.label.user",
      "defaultValue": "",
      "required": true,
      "helpMarkDown": "ms-resource:loc.input.help.user"
    },
    {
      "name": "devices",
      "type": "string",
      "label": "ms-resource:loc.input.label.devices",
      "defaultValue": "",
      "required": true,
      "helpMarkDown": "ms-resource:loc.input.help.devices"
    },
    {
      "name": "series",
      "type": "string",
      "label": "ms-resource:loc.input.label.series",
      "defaultValue": "master",
      "required": true,
      "helpMarkDown": "ms-resource:loc.input.help.series"
    },
    {
      "name": "testDir",
      "type": "filePath",
      "label": "ms-resource:loc.input.label.testDir",
      "defaultValue": "",
      "required": true,
      "helpMarkDown": "ms-resource:loc.input.help.testDir"
    },
    {
      "name": "parallelization",
      "type": "pickList",
      "label": "ms-resource:loc.input.label.parallelization",
      "required": true,
      "defaultValue": "none",
      "groupName": "advanced",
      "options": {
        "none": "None",
        "--fixture-chunk": "By test fixture",
        "--test-chunk": "By test method"
      }
    },
    {
      "name": "locale",
      "type": "pickList",
      "label": "ms-resource:loc.input.label.locale",
      "defaultValue": "en_US",
      "required": true,
      "groupName": "advanced",
      "options": {
        "en_US": "English (United States)",
        "en_GB": "English (United Kingdom)",
        "fr_FR": "French (France)",
        "de_DE": "German (Germany)",
        "ja_JP": "Japanese (Japan)",
        "ru_RU": "Russian (Russia)",
        "es_MX": "Spanish (Mexico)",
        "es_ES": "Spanish (Spain)"
      }
    },
    {
      "name": "testCloudLocation",
      "type": "filePath",
      "label": "ms-resource:loc.input.label.testCloudLocation",
      "groupName": "advanced",
      "defaultValue": "**/packages/**/tools/test-cloud.exe",
      "required": true
    },
    {
      "name": "optionalArgs",
      "type": "string",
      "label": "ms-resource:loc.input.label.optionalArgs",
      "required": false,
      "defaultValue": "",
      "groupName": "advanced",
<<<<<<< HEAD
      "helpMarkDown": "Additional arguments passed to test-cloud.exe."
    },
    {
      "name": "publishNUnitResults",
      "type": "boolean",
      "label": "ms-resource:loc.input.label.publishNUnitResults",
      "groupName": "advanced",
      "defaultValue": "true",
      "helpMarkDown": "When selected, --nunit-xml option will be passed to testcloud.exe. Results from the NUnit xml file will be published to VSO/TFS."
=======
      "helpMarkDown": "ms-resource:loc.input.help.optionalArgs"
>>>>>>> dde82ef8
    }
  ],
  "instanceNameFormat": "ms-resource:loc.instanceNameFormat",
  "execution": {
    "Node": {
      "target": "XamarinTestCloud.js",
      "argumentFormat": ""
    },
    "PowerShell": {
      "target": "$(currentDirectory)\\XamarinTestCloud.ps1",
      "argumentFormat": "",
      "workingDirectory": "$(currentDirectory)"
    }
  }
}<|MERGE_RESOLUTION|>--- conflicted
+++ resolved
@@ -129,8 +129,7 @@
       "required": false,
       "defaultValue": "",
       "groupName": "advanced",
-<<<<<<< HEAD
-      "helpMarkDown": "Additional arguments passed to test-cloud.exe."
+      "helpMarkDown": "ms-resource:loc.input.help.optionalArgs"
     },
     {
       "name": "publishNUnitResults",
@@ -138,10 +137,7 @@
       "label": "ms-resource:loc.input.label.publishNUnitResults",
       "groupName": "advanced",
       "defaultValue": "true",
-      "helpMarkDown": "When selected, --nunit-xml option will be passed to testcloud.exe. Results from the NUnit xml file will be published to VSO/TFS."
-=======
-      "helpMarkDown": "ms-resource:loc.input.help.optionalArgs"
->>>>>>> dde82ef8
+      "helpMarkDown": "ms-resource:loc.input.help.publishNUnitResults"
     }
   ],
   "instanceNameFormat": "ms-resource:loc.instanceNameFormat",
