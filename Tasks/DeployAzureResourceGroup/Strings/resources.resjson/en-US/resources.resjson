// *******************************************************
// GENERATED FILE - DO NOT EDIT DIRECTLY
// *******************************************************
{
  "loc.friendlyName": "Deploy Azure Resource Group",
  "loc.helpMarkDown": "Provision and Deploy an Azure Resource Group",
  "loc.description": "Provision and Deploy an Azure Resource Group",
  "loc.instanceNameFormat": "Azure Deployment: $(resourceGroupName)",
  "loc.group.displayName.advancedDeploymentOptions": "Advanced Deployment Options",
  "loc.input.label.ConnectedServiceName": "Azure Subscription",
  "loc.input.help.ConnectedServiceName": "Azure subscription under which the Resource Group is deployed.",
  "loc.input.label.resourceGroupName": "Resource Group",
  "loc.input.label.location": "Location",
  "loc.input.help.location": "Location of the deployment",
  "loc.input.label.csmFile": "Template",
  "loc.input.help.csmFile": "Specify the path to the Azure Resource Manager template.",
  "loc.input.label.csmParametersFile": "Template Parameters",
  "loc.input.help.csmParametersFile": "Specify the path for the parameters corresponding to the template.",
  "loc.input.label.overrideParameters": "Override Template Parameters",
  "loc.input.help.overrideParameters": "Specify the template parameters which should be overwritten in the format -name $variable, where $variable is the name of a build definition variable",
  "loc.input.label.dscDeployment": "Generate SAS token",
  "loc.input.help.dscDeployment": "Generates SAS token for the Azure blob that is used in the template. Useful if the SAS token expires quickly.",
  "loc.input.label.moduleUrlParameterName": "Azure Blob Parameter",
  "loc.input.help.moduleUrlParameterName": "Name of the parameter corresponding to the Azure blob.",
  "loc.input.label.sasTokenParameterName": "SAS Token Parameter",
  "loc.input.help.sasTokenParameterName": "Name of the SAS token parameter.",
  "loc.input.label.vmCreds": "Virtual Machine Credentials",
  "loc.input.help.vmCreds": "These VM resource's credentials are used by some of the deployment and test tasks. The username and password should be same for all the Virtual Machines.",
  "loc.input.label.vmUserName": "Username",
  "loc.input.label.vmPassword": "Password",
<<<<<<< HEAD
  "loc.input.label.skipCACheck": "SkipCACheck"
=======
  "loc.input.label.winrmListeners": "WinRM Listeners",
  "loc.input.help.winrmListeners": "Configure the WinRM HTTP or HTTPS ports and listeners on the Azure Windows VMs to run PowerShell commands on them from a remote machine.",
  "loc.input.label.certificatePath": "Certificate",
  "loc.input.help.certificatePath": "Location of the certificate to install on the VMs for WinRM HTTPS. Variables like $(Build.Repository.LocalPath) and wildcards like `**\\*.pfx` can be also used.",
  "loc.input.label.certificatePassword": "Certificate Password",
  "loc.input.help.certificatePassword": "The password for the certificate that is required to install the certificate on the VMs. ",
  "loc.input.label.azureKeyVaultName": "Azure Key Vault Name",
  "loc.input.help.azureKeyVaultName": "The name of the Azure Key Vault for uploading the certificate. If no name is provided then a Key Vault name will be generated automatically.",
  "loc.input.label.azureKeyVaultSecretName": "Azure Key Vault Secret Name",
  "loc.input.help.azureKeyVaultSecretName": "The secret name for the certificate in the Key Vault. Used to retrieve the certificate from the Key Vault. If no name is provided then a Secret name will be generated automatically. "
>>>>>>> 26cb284b
}<|MERGE_RESOLUTION|>--- conflicted
+++ resolved
@@ -28,18 +28,7 @@
   "loc.input.help.vmCreds": "These VM resource's credentials are used by some of the deployment and test tasks. The username and password should be same for all the Virtual Machines.",
   "loc.input.label.vmUserName": "Username",
   "loc.input.label.vmPassword": "Password",
-<<<<<<< HEAD
-  "loc.input.label.skipCACheck": "SkipCACheck"
-=======
   "loc.input.label.winrmListeners": "WinRM Listeners",
   "loc.input.help.winrmListeners": "Configure the WinRM HTTP or HTTPS ports and listeners on the Azure Windows VMs to run PowerShell commands on them from a remote machine.",
-  "loc.input.label.certificatePath": "Certificate",
-  "loc.input.help.certificatePath": "Location of the certificate to install on the VMs for WinRM HTTPS. Variables like $(Build.Repository.LocalPath) and wildcards like `**\\*.pfx` can be also used.",
-  "loc.input.label.certificatePassword": "Certificate Password",
-  "loc.input.help.certificatePassword": "The password for the certificate that is required to install the certificate on the VMs. ",
-  "loc.input.label.azureKeyVaultName": "Azure Key Vault Name",
-  "loc.input.help.azureKeyVaultName": "The name of the Azure Key Vault for uploading the certificate. If no name is provided then a Key Vault name will be generated automatically.",
-  "loc.input.label.azureKeyVaultSecretName": "Azure Key Vault Secret Name",
-  "loc.input.help.azureKeyVaultSecretName": "The secret name for the certificate in the Key Vault. Used to retrieve the certificate from the Key Vault. If no name is provided then a Secret name will be generated automatically. "
->>>>>>> 26cb284b
+  "loc.input.label.skipCACheck": "SkipCACheck"
 }