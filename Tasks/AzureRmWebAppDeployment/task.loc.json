--- conflicted
+++ resolved
@@ -145,7 +145,6 @@
       "helpMarkDown": "ms-resource:loc.input.help.XmlTransformation"
     },
     {
-<<<<<<< HEAD
       "name": "VariableSubstitution",
       "type": "boolean",
       "label": "ms-resource:loc.input.label.VariableSubstitution",
@@ -155,8 +154,6 @@
       "helpMarkDown": "ms-resource:loc.input.help.VariableSubstitution"
     },
     {
-=======
->>>>>>> 9c4ba63c
       "name": "WebAppUri",
       "type": "string",
       "label": "ms-resource:loc.input.label.WebAppUri",
