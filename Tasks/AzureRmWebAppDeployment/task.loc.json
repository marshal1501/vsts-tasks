{
  "id": "497D490F-EEA7-4F2B-AB94-48D9C1ACDCB1",
  "name": "AzureRMWebAppDeployment",
  "friendlyName": "ms-resource:loc.friendlyName",
  "description": "ms-resource:loc.description",
  "helpMarkDown": "ms-resource:loc.helpMarkDown",
  "category": "Deploy",
  "visibility": [
    "Build",
    "Release"
  ],
  "author": "Microsoft Corporation",
  "version": {
    "Major": 1,
    "Minor": 0,
<<<<<<< HEAD
    "Patch": 12
=======
    "Patch": 14
>>>>>>> 47764425
  },
  "minimumAgentVersion": "1.103.0",
  "groups": [
    {
      "name": "output",
      "displayName": "ms-resource:loc.group.displayName.output",
      "isExpanded": true
    }
  ],
  "inputs": [
    {
      "name": "ConnectedServiceName",
      "type": "connectedService:AzureRM",
      "label": "ms-resource:loc.input.label.ConnectedServiceName",
      "defaultValue": "",
      "required": true,
      "helpMarkDown": "ms-resource:loc.input.help.ConnectedServiceName"
    },
    {
      "name": "WebAppName",
      "type": "pickList",
      "label": "ms-resource:loc.input.label.WebAppName",
      "defaultValue": "",
      "required": true,
      "properties": {
        "EditableOptions": "True"
      },
      "helpMarkDown": "ms-resource:loc.input.help.WebAppName"
    },
    {
      "name": "DeployToSlotFlag",
      "type": "boolean",
      "label": "ms-resource:loc.input.label.DeployToSlotFlag",
      "defaultValue": "false",
      "required": false,
      "helpMarkDown": "ms-resource:loc.input.help.DeployToSlotFlag"
    },
    {
      "name": "ResourceGroupName",
      "type": "pickList",
      "label": "ms-resource:loc.input.label.ResourceGroupName",
      "defaultValue": "",
      "required": true,
      "properties": {
        "EditableOptions": "True"
      },
      "helpMarkDown": "ms-resource:loc.input.help.ResourceGroupName",
      "visibleRule": "DeployToSlotFlag = true"
    },
    {
      "name": "SlotName",
      "type": "pickList",
      "label": "ms-resource:loc.input.label.SlotName",
      "defaultValue": "",
      "required": true,
      "properties": {
        "EditableOptions": "True"
      },
      "helpMarkDown": "ms-resource:loc.input.help.SlotName",
      "visibleRule": "DeployToSlotFlag = true"
    },
    {
      "name": "Package",
      "type": "filePath",
      "label": "ms-resource:loc.input.label.Package",
      "defaultValue": "",
      "required": true,
      "helpMarkDown": "ms-resource:loc.input.help.Package"
    },
    {
      "name": "SetParametersFile",
      "type": "filePath",
      "label": "ms-resource:loc.input.label.SetParametersFile",
      "defaultValue": "",
      "required": false,
      "helpMarkDown": "ms-resource:loc.input.help.SetParametersFile"
    },
    {
      "name": "RemoveAdditionalFilesFlag",
      "type": "boolean",
      "label": "ms-resource:loc.input.label.RemoveAdditionalFilesFlag",
      "defaultValue": "false",
      "required": false,
      "helpMarkDown": "ms-resource:loc.input.help.RemoveAdditionalFilesFlag"
    },
    {
      "name": "ExcludeFilesFromAppDataFlag",
      "type": "boolean",
      "label": "ms-resource:loc.input.label.ExcludeFilesFromAppDataFlag",
      "defaultValue": "false",
      "required": false,
      "helpMarkDown": "ms-resource:loc.input.help.ExcludeFilesFromAppDataFlag"
    },
    {
      "name": "TakeAppOfflineFlag",
      "type": "boolean",
      "label": "ms-resource:loc.input.label.TakeAppOfflineFlag",
      "defaultValue": "false",
      "required": false,
      "helpMarkDown": "ms-resource:loc.input.help.TakeAppOfflineFlag"
    },
    {
      "name": "VirtualApplication",
      "type": "string",
      "label": "ms-resource:loc.input.label.VirtualApplication",
      "defaultValue": "",
      "required": false,
      "helpMarkDown": "ms-resource:loc.input.help.VirtualApplication"
    },
    {
      "name": "AdditionalArguments",
      "type": "string",
      "label": "ms-resource:loc.input.label.AdditionalArguments",
      "required": false,
      "defaultValue": "",
      "helpMarkDown": "ms-resource:loc.input.help.AdditionalArguments"
    },
    {
      "name": "WebAppUri",
      "type": "string",
      "label": "ms-resource:loc.input.label.WebAppUri",
      "required": false,
      "defaultValue": "",
      "groupName": "output",
      "helpMarkDown": "ms-resource:loc.input.help.WebAppUri"
    }
  ],
  "dataSourceBindings": [
    {
      "target": "WebAppName",
      "endpointId": "$(ConnectedServiceName)",
      "dataSourceName": "AzureRMWebAppNames"
    },
    {
      "target": "ResourceGroupName",
      "endpointId": "$(ConnectedServiceName)",
      "dataSourceName": "AzureRMWebAppResourceGroup",
      "parameters": {
        "WebAppName": "$(WebAppName)"
      }
    },
    {
      "target": "SlotName",
      "endpointId": "$(ConnectedServiceName)",
      "dataSourceName": "AzureRMWebAppSlotsId",
      "parameters": {
        "WebAppName": "$(WebAppName)",
        "ResourceGroupName": "$(ResourceGroupName)"
      },
      "resultTemplate": "{\"Value\":\"{{{ #extractResource slots}}}\",\"DisplayValue\":\"{{{ #extractResource slots}}}\"}"
    }
  ],
  "instanceNameFormat": "ms-resource:loc.instanceNameFormat",
  "execution": {
    "AzurePowerShell": {
      "target": "$(currentDirectory)\\AzureRmWebAppDeployment-Legacy.ps1",
      "argumentFormat": "",
      "workingDirectory": "$(currentDirectory)"
    },
    "PowerShell3": {
      "target": "AzureRMWebAppDeployment.ps1"
    }
  },
  "messages": {
    "Invalidwebapppackagepathprovided": "ms-resource:loc.messages.Invalidwebapppackagepathprovided",
    "WebappsuccessfullypublishedatUrl0": "ms-resource:loc.messages.WebappsuccessfullypublishedatUrl0",
    "Unabletoretrievewebapppublishurlforwebapp0": "ms-resource:loc.messages.Unabletoretrievewebapppublishurlforwebapp0",
    "GettingconnectiondetailsforazureRMWebApp0underSlot1": "ms-resource:loc.messages.GettingconnectiondetailsforazureRMWebApp0underSlot1",
    "GotconnectiondetailsforazureRMWebApp0underSlot1": "ms-resource:loc.messages.GotconnectiondetailsforazureRMWebApp0underSlot1",
    "GettingconnectiondetailsforazureRMWebApp0underProductionSlot": "ms-resource:loc.messages.GettingconnectiondetailsforazureRMWebApp0underProductionSlot",
    "WebApp0doesnotexist": "ms-resource:loc.messages.WebApp0doesnotexist",
    "GotconnectiondetailsforazureRMWebApp0underProductionSlot": "ms-resource:loc.messages.GotconnectiondetailsforazureRMWebApp0underProductionSlot",
    "WebApp0notfound": "ms-resource:loc.messages.WebApp0notfound",
    "Unabletofindwebapppublishprofiledetailsforwebapp0": "ms-resource:loc.messages.Unabletofindwebapppublishprofiledetailsforwebapp0",
    "UsinglocalMSDeployexe": "ms-resource:loc.messages.UsinglocalMSDeployexe",
    "msdeployexeislocatedat0": "ms-resource:loc.messages.msdeployexeislocatedat0",
    "Foundmorethanonefiletodeploywithsearchpattern0Therecanbeonlyone": "ms-resource:loc.messages.Foundmorethanonefiletodeploywithsearchpattern0Therecanbeonlyone",
    "Nofileswerefoundtodeploywithsearchpattern0": "ms-resource:loc.messages.Nofileswerefoundtodeploywithsearchpattern0",
    "packageFileFindFilesSearchPattern0": "ms-resource:loc.messages.packageFileFindFilesSearchPattern0",
    "packageFile0": "ms-resource:loc.messages.packageFile0",
    "Runningmsdeploycommand0": "ms-resource:loc.messages.Runningmsdeploycommand0",
    "msdeploycommandransuccessfully": "ms-resource:loc.messages.msdeploycommandransuccessfully",
    "filePathFindFilesSearchPattern0": "ms-resource:loc.messages.filePathFindFilesSearchPattern0",
    "filePath0": "ms-resource:loc.messages.filePath0",
    "UnabletofindpublishUrlforWebApp0": "ms-resource:loc.messages.UnabletofindpublishUrlforWebApp0"
  }
}<|MERGE_RESOLUTION|>--- conflicted
+++ resolved
@@ -13,11 +13,7 @@
   "version": {
     "Major": 1,
     "Minor": 0,
-<<<<<<< HEAD
-    "Patch": 12
-=======
     "Patch": 14
->>>>>>> 47764425
   },
   "minimumAgentVersion": "1.103.0",
   "groups": [
