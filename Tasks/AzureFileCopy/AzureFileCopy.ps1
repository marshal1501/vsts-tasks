--- conflicted
+++ resolved
@@ -336,17 +336,11 @@
                     Write-ResponseLogs -operationName $azureFileCopyOperation -fqdn $machineName -deploymentResponse $output
                     Write-Output (Get-LocalizedString -Key "Copy status for machine '{0}' : '{1}'" -ArgumentList $machine, $status)
 
-<<<<<<< HEAD
                     Write-Verbose "Complete ResourceOperation for resource operation id: $resOperationId" -Verbose
-                    $logs = Get-ResourceOperationLogs -deploymentResponse $output
-=======
-                    Write-Verbose "Complete ResourceOperation for resource: $($resource.Name)" -Verbose
-
                     # getting operation logs
                     $logs = Get-OperationLogs
                     Write-Verbose "Upload BuildUri $logs as operation logs." -Verbose
 
->>>>>>> 8f8c3017
                     Complete-ResourceOperation -EnvironmentName $environmentName -EnvironmentOperationId $envOperationId -ResourceOperationId $resOperationId -Status $output.Status -ErrorMessage $output.Error -Logs $logs -Connection $connection
                 }
             }
